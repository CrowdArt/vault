const BigNumber = require('bignumber.js');
const Bank = artifacts.require("./Bank.sol");
const EtherToken = artifacts.require("./tokens/EtherToken.sol");
const utils = require('./utils');
const moment = require('moment');

contract('Bank', function(accounts) {
  var bank;
  var etherToken;

  beforeEach(async () => {
    [bank, etherToken] = await Promise.all([Bank.new(), EtherToken.new()]);
  });

<<<<<<< HEAD
  describe('#getValueEquivalent', () => {
    it('should get value of assets', async () => {
      // deposit Ether tokens for acct 1
      await utils.depositEth(bank, etherToken, 100, web3.eth.accounts[1]);
=======
  it("sets the owner", async () => {
    const owner = await bank.getOwner.call();
    assert.equal(owner, web3.eth.accounts[0]);
  });

  describe('#deposit', () => {
    it("should increase the user's balance", async () => {
      await bank.deposit({from: web3.eth.accounts[1], value: 100});
      const balance = await bank.getBalance.call(web3.eth.accounts[1], tokenTypes.ETH);
      assert.equal(balance.valueOf(), 100);
    });

    it("should set the lastEntryTimestamp", async () => {
      await bank.deposit({from: web3.eth.accounts[1], value: 100});
      const lastEntryTimestamp = await bank.getLastEntryTimestamp.call(web3.eth.accounts[1], tokenTypes.ETH);
      assert.closeTo(lastEntryTimestamp.toNumber(), moment().unix(), 3);
    });

>>>>>>> d52dc817

      // set Eracle value (each Eth is now worth two Eth!)
      await bank.setAssetValue(etherToken.address, 2);

      // get value of acct 1
      const eqValue = await bank.getValueEquivalent.call(web3.eth.accounts[1]);

      assert.equal(eqValue.valueOf(), 200);
    });
  })
});<|MERGE_RESOLUTION|>--- conflicted
+++ resolved
@@ -12,31 +12,10 @@
     [bank, etherToken] = await Promise.all([Bank.new(), EtherToken.new()]);
   });
 
-<<<<<<< HEAD
   describe('#getValueEquivalent', () => {
     it('should get value of assets', async () => {
       // deposit Ether tokens for acct 1
       await utils.depositEth(bank, etherToken, 100, web3.eth.accounts[1]);
-=======
-  it("sets the owner", async () => {
-    const owner = await bank.getOwner.call();
-    assert.equal(owner, web3.eth.accounts[0]);
-  });
-
-  describe('#deposit', () => {
-    it("should increase the user's balance", async () => {
-      await bank.deposit({from: web3.eth.accounts[1], value: 100});
-      const balance = await bank.getBalance.call(web3.eth.accounts[1], tokenTypes.ETH);
-      assert.equal(balance.valueOf(), 100);
-    });
-
-    it("should set the lastEntryTimestamp", async () => {
-      await bank.deposit({from: web3.eth.accounts[1], value: 100});
-      const lastEntryTimestamp = await bank.getLastEntryTimestamp.call(web3.eth.accounts[1], tokenTypes.ETH);
-      assert.closeTo(lastEntryTimestamp.toNumber(), moment().unix(), 3);
-    });
-
->>>>>>> d52dc817
 
       // set Eracle value (each Eth is now worth two Eth!)
       await bank.setAssetValue(etherToken.address, 2);
@@ -46,5 +25,10 @@
 
       assert.equal(eqValue.valueOf(), 200);
     });
-  })
+  });
+
+  it("sets the owner", async () => {
+    const owner = await bank.getOwner.call();
+    assert.equal(owner, web3.eth.accounts[0]);
+  });
 });