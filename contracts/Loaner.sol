--- conflicted
+++ resolved
@@ -105,6 +105,16 @@
         // the current loan balance.
         // Alternatively: Block additional loan for same asset.
 
+        if (!validCollateralRatio(amount)) {
+            failure("Loaner::InvalidCollateralRatio", uint256(asset), uint256(amount), getValueEquivalent(msg.sender));
+            return false;
+        }
+
+        // TODO: If customer already has a loan of asset, we need to make sure we can handle the change.
+        // Before adding the new amount we will need to either calculate interest on existing loan amount or snapshot
+        // the current loan balance.
+        // Alternatively: Block additional loan for same asset.
+
         debit(LedgerReason.CustomerBorrow, LedgerAccount.Loan, msg.sender, asset, amount);
         credit(LedgerReason.CustomerBorrow, LedgerAccount.Deposit, msg.sender, asset, amount);
 
@@ -274,11 +284,7 @@
      * @param acct The account to view value balance
      * @return value The value of the acct in Eth equivalency
      */
-<<<<<<< HEAD
     function getValueEquivalent(address acct) public view returns (uint256) {
-=======
-    function getValueEquivalent(address acct) view public returns (uint256) {
->>>>>>> 63de969d
         uint256 assetCount = oracle.getAssetsLength(); // from Oracle
         uint256 balance = 0;
 
